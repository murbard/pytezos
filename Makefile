.ONESHELL:
.PHONY: docs

debug:
	pip install . --force --no-deps

<<<<<<< HEAD
isort:
	poetry run isort pytezos

pylint:
	poetry run pylint pytezos || poetry run pylint-exit $$?

lint: isort pylint
=======
install:
	poetry install

mypy:
	mypy pytezos

lint: mypy
>>>>>>> 5275bed8

test:
	pytest -v .

docs:
	cd docs && rm -rf ./build && $(MAKE) html

rpc-docs:
	python -m scripts.fetch_docs

release:
	PYTEZOS_VERSION=$$(cat pyproject.toml | grep version | awk -F\" '{ print $$2 }')
	git tag $$PYTEZOS_VERSION -f && git push origin $$PYTEZOS_VERSION -f<|MERGE_RESOLUTION|>--- conflicted
+++ resolved
@@ -4,23 +4,19 @@
 debug:
 	pip install . --force --no-deps
 
-<<<<<<< HEAD
+install:
+	poetry install
+
 isort:
 	poetry run isort pytezos
 
 pylint:
 	poetry run pylint pytezos || poetry run pylint-exit $$?
 
-lint: isort pylint
-=======
-install:
-	poetry install
+mypy:
+	poetry run mypy pytezos
 
-mypy:
-	mypy pytezos
-
-lint: mypy
->>>>>>> 5275bed8
+lint: isort pylint mypy
 
 test:
 	pytest -v .
