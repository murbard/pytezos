--- conflicted
+++ resolved
@@ -1,20 +1,10 @@
-<<<<<<< HEAD
 from typing import Optional
 from typing import Union
 
-from deprecation import deprecated
-
-from pytezos.context.impl import ExecutionContext
-from pytezos.context.mixin import ContextMixin
-from pytezos.jupyter import get_class_docstring
-=======
-from typing import Optional, Union
 from deprecation import deprecated  # type: ignore
 
 from pytezos.context.impl import ExecutionContext  # type: ignore
 from pytezos.context.mixin import ContextMixin  # type: ignore
-from pytezos.michelson.types.base import MichelsonType, generate_pydoc
->>>>>>> 5275bed8
 from pytezos.michelson.format import micheline_to_michelson
 from pytezos.michelson.parse import michelson_to_micheline
 from pytezos.michelson.types.base import MichelsonType
