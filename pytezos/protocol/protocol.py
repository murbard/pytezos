--- conflicted
+++ resolved
@@ -1,27 +1,16 @@
 import io
 import os
 import tarfile
-<<<<<<< HEAD
 from binascii import hexlify
 from collections import OrderedDict
 from tempfile import TemporaryDirectory
 from typing import List
 from typing import Tuple
 
-import netstruct
-import requests
-import simplejson as json
-from tqdm import tqdm
-=======
 import netstruct  # type: ignore
 import requests
 import simplejson as json
 from tqdm import tqdm  # type: ignore
-from binascii import hexlify
-from collections import OrderedDict
-from tempfile import TemporaryDirectory
-from typing import List, Tuple
->>>>>>> 5275bed8
 
 from pytezos.crypto.encoding import base58_encode
 from pytezos.crypto.key import blake2b_32
