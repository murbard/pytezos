--- conflicted
+++ resolved
@@ -170,12 +170,7 @@
         if not OperationResult.is_applied(opg_with_metadata):
             raise OperationError(OperationResult.errors(opg_with_metadata)) from None
 
-<<<<<<< HEAD
         extra_size = (32 + 64) // len(opg.contents) + 1  # size of serialized branch and signature)
-=======
-        fees_provider = FeesProvider.from_protocol(opg.protocol)
-        extra_size = int(ceil((32 + 64) / len(opg.contents)))  # size of serialized branch and signature)
->>>>>>> 14940666
 
         def fill_content(content):
             if validation_passes[content['kind']] == 3:
@@ -183,13 +178,8 @@
                 paid_storage_size_diff = OperationResult.paid_storage_size_diff(content)
                 fee = calculate_fee(content, consumed_gas, extra_size)
                 content.update(
-<<<<<<< HEAD
                     gas_limit=str(consumed_gas + gas_reserve),
                     storage_limit=str(paid_storage_size_diff + burn_cap(content)),
-=======
-                    gas_limit=str(consumed_gas),
-                    storage_limit=str(paid_storage_size_diff + fees_provider.burn_cap(content)),
->>>>>>> 14940666
                     fee=str(fee)
                 )
 
