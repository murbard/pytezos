--- conflicted
+++ resolved
@@ -1,13 +1,7 @@
-<<<<<<< HEAD
 from typing import Tuple
 
-import base58
-import strict_rfc3339
-=======
 import base58  # type: ignore
 import strict_rfc3339  # type: ignore
-from typing import Tuple
->>>>>>> 5275bed8
 
 from pytezos.crypto.encoding import base58_decode
 from pytezos.crypto.encoding import base58_encode
