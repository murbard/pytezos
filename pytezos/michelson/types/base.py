from copy import copy
from copy import deepcopy
from typing import Any
from typing import List
from typing import Optional
from typing import Tuple
from typing import Type
from typing import Union
from typing import cast

<<<<<<< HEAD
from pytezos.context.abstract import AbstractContext
from pytezos.michelson.forge import forge_micheline
from pytezos.michelson.forge import unforge_micheline
from pytezos.michelson.micheline import Micheline
=======
from pytezos.michelson.forge import forge_micheline, unforge_micheline
from pytezos.michelson.micheline import Micheline
from pytezos.context.abstract import AbstractContext  # type: ignore
>>>>>>> 5275bed8

type_mappings = {
    'nat': 'int  /* Natural number */',
    'unit': 'None || Unit /* `from pytezos import Unit` for resolving None ambiguity */',
    'bytes': 'str  /* Hex string */ ||\n\tbytes  /* Python byte string */',
    'timestamp': 'int  /* Unix time in seconds */ ||\n\tstring  /* Formatted datetime `%Y-%m-%dT%H:%M:%SZ` */',
    'mutez': 'int  /* Amount in `utz` (10^-6) */ ||\n\tDecimal  /* Amount in `tz` */',
    'contract': 'str  /* Base58 encoded `KT` address with optional entrypoint */'
                ' ||\n\tNone  /* when you need to avoid type checking */'
                ' ||\n\tUndefined  /* `from pytezos import Undefined` for resolving None ambiguity  */',
    'address': 'str  /* Base58 encoded `tz` or `KT` address */',
    'key': 'str  /* Base58 encoded public key */',
    'key_hash': 'str  /* Base58 encoded public key hash */',
    'signature': 'str  /* Base58 encoded signature */',
    'lambda': 'str  /* Michelson source code */',
    'chain_id': 'str  /* Base58 encoded chain ID */',
    'ticket': '/* no literal form, tickets can only be created by another contract */',
    'operation': '/* no literal form, operations can only be spawned by another contract or lambda */'
}


class undefined:

    def __repr__(self):
        return '_'

    def __eq__(self, other):
        return isinstance(other, undefined)

    def __lt__(self, other):
        return False


Undefined = undefined()


def parse_name(annots: List[str], prefix: str) -> Optional[str]:
    if annots is None:
        return None
    sub_annots = [x[1:] for x in annots if x.startswith(prefix)]
    assert len(sub_annots) <= 1, f'multiple "{prefix}" annotations are not allowed: {sub_annots}'
    return sub_annots[0] if sub_annots else None


class MichelsonType(Micheline):
    field_name: Optional[str] = None
    type_name: Optional[str] = None
    args: List[Union[Type['MichelsonType'], Any]] = []

    # NOTE: for sorting
    def __lt__(self, other: 'MichelsonType'):
        assert not self.is_comparable(), f'must be implemented for comparable types'

    # NOTE: for contains
    def __eq__(self, other: 'MichelsonType'):  # type: ignore
        assert not self.is_comparable(), f'must be implemented for comparable types'

    def __getitem__(self, key):
        assert False, f'forbidden'

    @staticmethod
    def match(expr) -> Type['MichelsonType']:
        return cast(Type['MichelsonType'], Micheline.match(expr))

    @classmethod
    def create_type(cls,
                    args: List[Type['Micheline']],
                    annots: Optional[list] = None,
                    **kwargs) -> Type['MichelsonType']:
        type_args = [arg for arg in args if issubclass(arg, MichelsonType)]
        if cls.prim in ['list', 'set', 'map', 'big_map', 'option', 'contract', 'lambda']:
            for arg in type_args:
                assert arg.field_name is None, f'{cls.prim} argument type cannot be annotated: %{arg.field_name}'
        if cls.prim in ['set', 'map', 'big_map', 'ticket']:
            assert type_args[0].is_comparable(), f'{cls.prim} key type has to be comparable (not {type_args[0].prim})'
        if cls.prim == 'big_map':
            assert type_args[0].is_big_map_friendly(), f'impossible big_map value type'
        res = type(cls.__name__, (cls,), dict(field_name=parse_name(annots, '%'),  # type: ignore
                                              type_name=parse_name(annots, ':'),  # type: ignore
                                              args=args,
                                              **kwargs))
        return cast(Type['MichelsonType'], res)

    @classmethod
    def get_anon_type(cls) -> Type['MichelsonType']:
        return cls.create_type(args=cls.args)

    @classmethod
    def as_micheline_expr(cls) -> dict:
        annots = []
        if cls.type_name is not None:
            annots.append(f':{cls.type_name}')
        if cls.field_name is not None:
            annots.append(f'%{cls.field_name}')
        args = [arg.as_micheline_expr() for arg in cls.args]
        expr = dict(prim=cls.prim, annots=annots, args=args)
        return {k: v for k, v in expr.items() if v}

    @classmethod
    def generate_pydoc(cls, definitions: List[Tuple[str, str]], inferred_name=None, comparable=False) -> str:
        assert len(cls.args) == 0 \
            or cls.prim in ['contract', 'lambda', 'ticket', 'sapling_state', 'sapling_transaction'], \
            'defined for simple types only'
        if cls.prim in type_mappings:
            if all(x != cls.prim for x, _ in definitions):
                definitions.append((cls.prim, type_mappings[cls.prim]))
        return cls.prim  # type: ignore

    @classmethod
    def is_comparable(cls):
        if cls.prim in ['bls12_381_fr', 'bls12_381_g1', 'bls12_381_g2', 'sapling_state', 'sapling_transaction',
                        'big_map', 'contract', 'lambda', 'list', 'map', 'set', 'operation', 'ticket']:
            return False
        return all(map(lambda x: x.is_comparable(), cls.args))

    @classmethod
    def is_passable(cls):
        if cls.prim in ['operation']:
            return False
        elif cls.prim == 'lambda':
            return True
        return all(map(lambda x: x.is_passable(), cls.args))

    @classmethod
    def is_storable(cls):
        if cls.prim in ['contract', 'operation']:
            return False
        elif cls.prim == 'lambda':
            return True
        return all(map(lambda x: x.is_storable(), cls.args))

    @classmethod
    def is_pushable(cls):
        if cls.prim in ['big_map', 'contract', 'operation', 'sapling_state', 'ticket']:
            return False
        elif cls.prim == 'lambda':
            return True
        return all(map(lambda x: x.is_pushable(), cls.args))

    @classmethod
    def is_packable(cls):
        if cls.prim in ['big_map', 'operation', 'sapling_state', 'ticket']:
            return False
        elif cls.prim == 'lambda':
            return True
        return all(map(lambda x: x.is_packable(), cls.args))

    @classmethod
    def is_duplicable(cls):
        if cls.prim in ['ticket']:
            return False
        elif cls.prim == 'lambda':
            return True
        return all(map(lambda x: x.is_duplicable(), cls.args))

    @classmethod
    def is_big_map_friendly(cls):
        if cls.prim in ['big_map', 'operation', 'sapling_state']:
            return False
        elif cls.prim == 'lambda':
            return True
        return all(map(lambda x: x.is_big_map_friendly(), cls.args))

    @classmethod
    def unpack(cls, data: bytes) -> 'MichelsonType':
        assert cls.is_packable(), f'{cls.prim} cannot be packed'
        assert data.startswith(b'\x05'), f'packed data should start with 05'
        val_expr = unforge_micheline(data[1:])
        return cls.from_micheline_value(val_expr)

    @classmethod
    def from_literal(cls, literal: Type[Micheline]) -> 'MichelsonType':
        expr = literal.as_micheline_expr()
        return cls.from_micheline_value(expr)

    @classmethod
    def dummy(cls, context: AbstractContext) -> 'MichelsonType':
        raise NotImplementedError

    @classmethod
    def from_micheline_value(cls, val_expr) -> 'MichelsonType':
        raise NotImplementedError

    @classmethod
    def from_python_object(cls, py_obj) -> 'MichelsonType':
        raise NotImplementedError

    def to_micheline_value(self, mode='readable', lazy_diff=False):
        raise NotImplementedError

    def to_python_object(self, try_unpack=False, lazy_diff=False, comparable=False):
        raise NotImplementedError

    def to_literal(self) -> Type[Micheline]:
        raise NotImplementedError

    def attach_context(self, context: AbstractContext, big_map_copy=False):  # NOTE: mutation
        assert len(self.args) == 0 or self.prim in ['contract', 'lambda', 'ticket', 'set']

    def merge_lazy_diff(self, lazy_diff: List[dict]) -> 'MichelsonType':
        assert len(self.args) == 0 or self.prim in ['contract', 'lambda', 'ticket', 'set']
        return copy(self)

    def aggregate_lazy_diff(self, lazy_diff: List[dict], mode='readable') -> 'MichelsonType':
        assert len(self.args) == 0 or self.prim in ['contract', 'lambda', 'ticket', 'set']
        return copy(self)

    def forge(self, mode='readable') -> bytes:
        val_expr = self.to_micheline_value(mode=mode)
        return forge_micheline(val_expr)

    def pack(self, legacy=False) -> bytes:
        assert self.is_packable(), f'{self.prim} cannot be packed'
        data = self.forge(mode='legacy_optimized' if legacy else 'optimized')
        return b'\x05' + data

    def duplicate(self):
        assert self.is_duplicable(), f'{self.prim} is not duplicable'
        return deepcopy(self)


def generate_pydoc(ty: Type[MichelsonType], title=None):
    definitions = []  # type: ignore
    top_def = ty.generate_pydoc(definitions, inferred_name=title)
    if not top_def.startswith('$'):
        definitions.insert(0, (title or ty.field_name or ty.type_name or 'element', top_def))
    return '\n'.join(map(lambda x: f'${x[0]}:\n\t{x[1]}\n', definitions))<|MERGE_RESOLUTION|>--- conflicted
+++ resolved
@@ -8,16 +8,10 @@
 from typing import Union
 from typing import cast
 
-<<<<<<< HEAD
-from pytezos.context.abstract import AbstractContext
+from pytezos.context.abstract import AbstractContext  # type: ignore
 from pytezos.michelson.forge import forge_micheline
 from pytezos.michelson.forge import unforge_micheline
 from pytezos.michelson.micheline import Micheline
-=======
-from pytezos.michelson.forge import forge_micheline, unforge_micheline
-from pytezos.michelson.micheline import Micheline
-from pytezos.context.abstract import AbstractContext  # type: ignore
->>>>>>> 5275bed8
 
 type_mappings = {
     'nat': 'int  /* Natural number */',
