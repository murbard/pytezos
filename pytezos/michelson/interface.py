--- conflicted
+++ resolved
@@ -1,8 +1,5 @@
 from os.path import exists, expanduser
-<<<<<<< HEAD
-=======
 from typing import List
->>>>>>> 356af1b2
 from pprint import pformat
 
 from pytezos.operation.result import OperationResult
